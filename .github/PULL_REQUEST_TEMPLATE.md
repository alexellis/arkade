<!--- Provide a general summary of your changes in the Title above -->

## Description
<!--- Describe your changes in detail -->

## Motivation and Context
<!--- Why is this change required? What problem does it solve? -->
<!--- If it fixes an open issue, please link to the issue here. -->
- [ ] I have raised an issue to propose this change ([required](https://github.com/openfaas/faas/blob/master/CONTRIBUTING.md))


## How Has This Been Tested?
<!--- Please describe in detail how you tested your changes. -->
<!--- Include details of your testing environment, and the tests you ran to -->
<!--- see how your change affects other areas of the code, etc. -->

## Types of changes
<!--- What types of changes does your code introduce? Put an `x` in all the boxes that apply: -->
- [ ] Bug fix (non-breaking change which fixes an issue)
- [ ] New feature (non-breaking change which adds functionality)
- [ ] Breaking change (fix or feature that would cause existing functionality to change)

## Checklist:
<!--- Go over all the following points, and put an `x` in all the boxes that apply. -->
<!--- If you're unsure about any of these, don't hesitate to ask. We're here to help! -->
- [ ] My code follows the code style of this project.
- [ ] My change requires a change to the documentation.
- [ ] I have updated the documentation accordingly.
- [ ] I've read the [CONTRIBUTION](https://github.com/openfaas/faas/blob/master/CONTRIBUTING.md) guide
- [ ] I have signed-off my commits with `git commit -s`
- [ ] I have added tests to cover my changes.
- [ ] All new and existing tests passed.

<!--- In case it is a new application -->
<<<<<<< HEAD
- [ ] I have tested this on arm, or have added code to prevent deployment
=======
- [ ] New application can be installed on ARM platform.
- [ ] New application shows an error message if the architecture is not supported.
>>>>>>> 9457f8a5
<|MERGE_RESOLUTION|>--- conflicted
+++ resolved
@@ -32,9 +32,4 @@
 - [ ] All new and existing tests passed.
 
 <!--- In case it is a new application -->
-<<<<<<< HEAD
-- [ ] I have tested this on arm, or have added code to prevent deployment
-=======
-- [ ] New application can be installed on ARM platform.
-- [ ] New application shows an error message if the architecture is not supported.
->>>>>>> 9457f8a5
+- [ ] I have tested this on arm, or have added code to prevent deployment