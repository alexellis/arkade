--- conflicted
+++ resolved
@@ -22,7 +22,6 @@
 	"github.com/spf13/cobra"
 )
 
-<<<<<<< HEAD
 // TODO: Untar logic is copied from helm.go. Need to refactor this later on.
 
 // Untar reads the gzip-compressed tar file from r and writes it into dir.
@@ -131,9 +130,7 @@
 	return true
 }
 
-=======
 // MakeGet creates the Get command to download software
->>>>>>> 9c1979fe
 func MakeGet() *cobra.Command {
 	tools := get.MakeTools()
 
