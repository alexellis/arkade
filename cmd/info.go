// Copyright (c) arkade author(s) 2020. All rights reserved.
// Licensed under the MIT license. See LICENSE file in the project root for full license information.

package cmd

import (
	"fmt"

	"github.com/alexellis/arkade/cmd/apps"
	"github.com/spf13/cobra"
)

func MakeInfo() *cobra.Command {

	info := &cobra.Command{
		Use:   "info",
		Short: "Find info about a Kubernetes app",
		Long:  "Find info about how to use the installed Kubernetes app",
		Example: `  arkade info [APP]
arkade info openfaas
arkade info inlets-operator
arkade info mongodb
arkade info
arkade info --help`,
		SilenceUsage: true,
	}

	info.RunE = func(cmd *cobra.Command, args []string) error {
		if len(args) == 0 {
			fmt.Println("Run arkade info APP_NAME for more")
			return nil
		}

		if len(args) != 1 {
			return fmt.Errorf("you can only get info about exactly one installed app")
		}

		appName := args[0]

		switch appName {
		case "openfaas":
			fmt.Printf("Info for app: %s\n", appName)
			fmt.Println(apps.OpenFaaSInfoMsg)
		case "nginx-ingress":
			fmt.Printf("Info for app: %s\n", appName)
			fmt.Println(apps.NginxIngressInfoMsg)
		case "cert-manager":
			fmt.Printf("Info for app: %s\n", appName)
			fmt.Println(apps.CertManagerInfoMsg)
		case "openfaas-ingress":
			fmt.Printf("Info for app: %s\n", appName)
			fmt.Println(apps.OpenfaasIngressInfoMsg)
		case "inlets-operator":
			fmt.Printf("Info for app: %s\n", appName)
			fmt.Println(apps.InletsOperatorInfoMsg)
		case "mongodb":
			fmt.Printf("Info for app: %s\n", appName)
			fmt.Println(apps.MongoDBInfoMsg)
		case "metrics-server":
			fmt.Printf("Info for app: %s\n", appName)
			fmt.Println(apps.MetricsInfoMsg)
		case "linkerd":
			fmt.Printf("Info for app: %s\n", appName)
			fmt.Println(apps.LinkerdInfoMsg)
		case "cron-connector":
			fmt.Printf("Info for app: %s\n", appName)
			fmt.Println(apps.CronConnectorInfoMsg)
		case "kafka-connector":
			fmt.Printf("Info for app: %s\n", appName)
			fmt.Println(apps.KafkaConnectorInfoMsg)
		case "minio":
			fmt.Printf("Info for app: %s\n", appName)
			fmt.Println(apps.MinioInfoMsg)
		case "postgresql":
			fmt.Printf("Info for app: %s\n", appName)
			fmt.Println(apps.PostgresqlInfoMsg)
		case "kubernetes-dashboard":
			fmt.Printf("Info for app: %s\n", appName)
			fmt.Println(apps.KubernetesDashboardInfoMsg)
		case "istio":
			fmt.Printf("Info for app: %s\n", appName)
			fmt.Println(apps.IstioInfoMsg)
		case "crossplane":
			fmt.Printf("Info for app: %s\n", appName)
			fmt.Println(apps.CrossplanInfoMsg)
		case "docker-registry-ingress":
			fmt.Printf("Info for app: %s\n", appName)
			fmt.Println(apps.RegistryIngressInfoMsg)
		case "traefik2":
			fmt.Printf("Info for app: %s\n", appName)
			fmt.Println(apps.Traefik2InfoMsg)
<<<<<<< HEAD
		case "tekton":
			fmt.Printf("Info for app: %s\n", appName)
			fmt.Println(apps.TektonInfoMsg)
=======
		case "grafana":
			fmt.Printf("Info for app: %s\n", appName)
			fmt.Println(apps.GrafanaInfoMsg)
>>>>>>> 49eb4979
		default:
			return fmt.Errorf("no info available for app: %s", appName)
		}

		return nil
	}

	return info
}<|MERGE_RESOLUTION|>--- conflicted
+++ resolved
@@ -89,15 +89,12 @@
 		case "traefik2":
 			fmt.Printf("Info for app: %s\n", appName)
 			fmt.Println(apps.Traefik2InfoMsg)
-<<<<<<< HEAD
 		case "tekton":
 			fmt.Printf("Info for app: %s\n", appName)
 			fmt.Println(apps.TektonInfoMsg)
-=======
 		case "grafana":
 			fmt.Printf("Info for app: %s\n", appName)
 			fmt.Println(apps.GrafanaInfoMsg)
->>>>>>> 49eb4979
 		default:
 			return fmt.Errorf("no info available for app: %s", appName)
 		}
