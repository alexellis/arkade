--- conflicted
+++ resolved
@@ -35,7 +35,6 @@
 	return tool
 }
 
-<<<<<<< HEAD
 func runGetToolTemplateTests(t *testing.T, tool *Tool, tests []test) {
 	for _, tc := range tests {
 		t.Run(tc.os+" "+tc.arch+" "+tc.version, func(t *testing.T) {
@@ -47,7 +46,9 @@
 				t.Errorf("want: %s, got: %s", tc.url, got)
 			}
 		})
-=======
+	}
+}
+
 func Test_MakeSureNoDuplicates(t *testing.T) {
 	count := map[string]int{}
 	tools := MakeTools()
@@ -62,7 +63,6 @@
 	}
 	if len(dupes) > 0 {
 		t.Fatalf("Duplicate tools found which will break get-arkade GitHub Action: %v", dupes)
->>>>>>> 8618dcee
 	}
 }
 
