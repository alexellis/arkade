--- conflicted
+++ resolved
@@ -1907,25 +1907,85 @@
 
 }
 
-<<<<<<< HEAD
-func Test_DownloadKanister(t *testing.T) {
-	tools := MakeTools()
-	name := "kanister"
-	v := "0.63.0"
-	tool := getTool(name, tools)
-
-	tests := []test{
-		{
-			os:      "darwin",
-			arch:    arch64bit,
-			version: v,
-			url:     `https://github.com/kanisterio/kanister/releases/download/0.63.0/kanister_0.63.0_darwin_amd64.tar.gz`,
-		},
-		{
-			os:      "linux",
-			arch:    arch64bit,
-			version: v,
-			url:     `https://github.com/kanisterio/kanister/releases/download/0.63.0/kanister_0.63.0_linux_amd64.tar.gz`,
+func Test_DownloadJq(t *testing.T) {
+	tools := MakeTools()
+	name := "jq"
+
+	tool := getTool(name, tools)
+	prefix := "https://github.com/" + tool.Owner + "/" + tool.Repo + "/releases/download/jq-" + tool.Version + "/"
+
+	tests := []test{
+		{
+			os:   "darwin",
+			arch: arch64bit,
+			url:  prefix + "jq-osx-amd64",
+		},
+		{
+			os:   "linux",
+			arch: arch64bit,
+			url:  prefix + "jq-linux64",
+		},
+		{
+			os:   "linux",
+			arch: arch32bit,
+			url:  prefix + "jq-linux32",
+		},
+		{
+			os:   "ming",
+			arch: arch64bit,
+			url:  prefix + "jq-win64.exe",
+		},
+		{
+			os:   "ming",
+			arch: arch32bit,
+			url:  prefix + "jq-win32.exe",
+		},
+	}
+
+	for _, tc := range tests {
+		t.Run(tc.os+" "+tc.arch, func(r *testing.T) {
+			got, err := tool.GetURL(tc.os, tc.arch, tool.Version)
+			if err != nil {
+				t.Fatal(err)
+			}
+			if got != tc.url {
+				t.Errorf("want: %s, got: %s", tc.url, got)
+			}
+		})
+	}
+
+}
+
+func Test_DownloadCosignCli(t *testing.T) {
+	tools := MakeTools()
+	name := "cosign"
+
+	tool := getTool(name, tools)
+
+	tests := []test{
+		{
+			os:      "darwin",
+			arch:    arch64bit,
+			version: "1.0.0",
+			url:     `https://github.com/sigstore/cosign/releases/download/v1.0.0/cosign-darwin-amd64`,
+		},
+		{
+			os:      "darwin",
+			arch:    archARM64,
+			version: "1.0.0",
+			url:     `https://github.com/sigstore/cosign/releases/download/v1.0.0/cosign-darwin-arm64`,
+		},
+		{
+			os:      "linux",
+			arch:    arch64bit,
+			version: "1.0.0",
+			url:     `https://github.com/sigstore/cosign/releases/download/v1.0.0/cosign-linux-amd64`,
+		},
+		{
+			os:      "ming",
+			arch:    arch64bit,
+			version: "1.0.0",
+			url:     `https://github.com/sigstore/cosign/releases/download/v1.0.0/cosign-windows-amd64.exe`,
 		},
 	}
 
@@ -1936,16 +1996,16 @@
 				t.Fatal(err)
 			}
 			if got != tc.url {
-				t.Errorf("want: %s, got: %s", tc.url, got)
+				t.Errorf("want:\n%s\ngot:\n%s", tc.url, got)
 			}
 		})
 	}
 }
 
-func Test_DownloadKubestr(t *testing.T) {
-	tools := MakeTools()
-	name := "kubestr"
-	v := "v0.4.17"
+func Test_DownloadKanister(t *testing.T) {
+	tools := MakeTools()
+	name := "kanister"
+	v := "0.63.0"
 	tool := getTool(name, tools)
 
 	tests := []test{
@@ -1953,97 +2013,13 @@
 			os:      "darwin",
 			arch:    arch64bit,
 			version: v,
-			url:     `https://github.com/kastenhq/kubestr/releases/download/v0.4.17/kubestr-v0.4.17-darwin-amd64.tar.gz`,
+			url:     `https://github.com/kanisterio/kanister/releases/download/0.63.0/kanister_0.63.0_darwin_amd64.tar.gz`,
 		},
 		{
 			os:      "linux",
 			arch:    arch64bit,
 			version: v,
-			url:     `https://github.com/kastenhq/kubestr/releases/download/v0.4.17/kubestr-v0.4.17-linux-amd64.tar.gz`,
-=======
-func Test_DownloadJq(t *testing.T) {
-	tools := MakeTools()
-	name := "jq"
-
-	tool := getTool(name, tools)
-	prefix := "https://github.com/" + tool.Owner + "/" + tool.Repo + "/releases/download/jq-" + tool.Version + "/"
-
-	tests := []test{
-		{
-			os:   "darwin",
-			arch: arch64bit,
-			url:  prefix + "jq-osx-amd64",
-		},
-		{
-			os:   "linux",
-			arch: arch64bit,
-			url:  prefix + "jq-linux64",
-		},
-		{
-			os:   "linux",
-			arch: arch32bit,
-			url:  prefix + "jq-linux32",
-		},
-		{
-			os:   "ming",
-			arch: arch64bit,
-			url:  prefix + "jq-win64.exe",
-		},
-		{
-			os:   "ming",
-			arch: arch32bit,
-			url:  prefix + "jq-win32.exe",
->>>>>>> 58f5c1fb
-		},
-	}
-
-	for _, tc := range tests {
-<<<<<<< HEAD
-		t.Run(tc.os+" "+tc.arch+" "+tc.version, func(r *testing.T) {
-			got, err := tool.GetURL(tc.os, tc.arch, tc.version)
-=======
-		t.Run(tc.os+" "+tc.arch, func(r *testing.T) {
-			got, err := tool.GetURL(tc.os, tc.arch, tool.Version)
->>>>>>> 58f5c1fb
-			if err != nil {
-				t.Fatal(err)
-			}
-			if got != tc.url {
-				t.Errorf("want: %s, got: %s", tc.url, got)
-			}
-		})
-	}
-<<<<<<< HEAD
-}
-
-func Test_DownloadK10multicluster(t *testing.T) {
-	tools := MakeTools()
-	name := "k10multicluster"
-	v := "4.0.6"
-=======
-
-}
-
-func Test_DownloadCosignCli(t *testing.T) {
-	tools := MakeTools()
-	name := "cosign"
-
->>>>>>> 58f5c1fb
-	tool := getTool(name, tools)
-
-	tests := []test{
-		{
-			os:      "darwin",
-			arch:    arch64bit,
-<<<<<<< HEAD
-			version: v,
-			url:     `https://github.com/kastenhq/external-tools/releases/download/4.0.6/k10multicluster_4.0.6_macOS_amd64`,
-		},
-		{
-			os:      "linux",
-			arch:    arch64bit,
-			version: v,
-			url:     `https://github.com/kastenhq/external-tools/releases/download/4.0.6/k10multicluster_4.0.6_linux_amd64`,
+			url:     `https://github.com/kanisterio/kanister/releases/download/0.63.0/kanister_0.63.0_linux_amd64.tar.gz`,
 		},
 	}
 
@@ -2060,10 +2036,10 @@
 	}
 }
 
-func Test_DownloadK10tools(t *testing.T) {
-	tools := MakeTools()
-	name := "k10tools"
-	v := "4.0.6"
+func Test_DownloadKubestr(t *testing.T) {
+	tools := MakeTools()
+	name := "kubestr"
+	v := "v0.4.17"
 	tool := getTool(name, tools)
 
 	tests := []test{
@@ -2071,35 +2047,13 @@
 			os:      "darwin",
 			arch:    arch64bit,
 			version: v,
-			url:     `https://github.com/kastenhq/external-tools/releases/download/4.0.6/k10tools_4.0.6_macOS_amd64`,
+			url:     `https://github.com/kastenhq/kubestr/releases/download/v0.4.17/kubestr-v0.4.17-darwin-amd64.tar.gz`,
 		},
 		{
 			os:      "linux",
 			arch:    arch64bit,
 			version: v,
-			url:     `https://github.com/kastenhq/external-tools/releases/download/4.0.6/k10tools_4.0.6_linux_amd64`,
-=======
-			version: "1.0.0",
-			url:     `https://github.com/sigstore/cosign/releases/download/v1.0.0/cosign-darwin-amd64`,
-		},
-		{
-			os:      "darwin",
-			arch:    archARM64,
-			version: "1.0.0",
-			url:     `https://github.com/sigstore/cosign/releases/download/v1.0.0/cosign-darwin-arm64`,
-		},
-		{
-			os:      "linux",
-			arch:    arch64bit,
-			version: "1.0.0",
-			url:     `https://github.com/sigstore/cosign/releases/download/v1.0.0/cosign-linux-amd64`,
-		},
-		{
-			os:      "ming",
-			arch:    arch64bit,
-			version: "1.0.0",
-			url:     `https://github.com/sigstore/cosign/releases/download/v1.0.0/cosign-windows-amd64.exe`,
->>>>>>> 58f5c1fb
+			url:     `https://github.com/kastenhq/kubestr/releases/download/v0.4.17/kubestr-v0.4.17-linux-amd64.tar.gz`,
 		},
 	}
 
@@ -2110,16 +2064,76 @@
 				t.Fatal(err)
 			}
 			if got != tc.url {
-<<<<<<< HEAD
+				t.Errorf("want: %s, got: %s", tc.url, got)
+			}
+		})
+	}
+}
+
+func Test_DownloadK10multicluster(t *testing.T) {
+	tools := MakeTools()
+	name := "k10multicluster"
+	v := "4.0.6"
+	tool := getTool(name, tools)
+
+	tests := []test{
+		{
+			os:      "darwin",
+			arch:    arch64bit,
+			version: v,
+			url:     `https://github.com/kastenhq/external-tools/releases/download/4.0.6/k10multicluster_4.0.6_macOS_amd64`,
+		},
+		{
+			os:      "linux",
+			arch:    arch64bit,
+			version: v,
+			url:     `https://github.com/kastenhq/external-tools/releases/download/4.0.6/k10multicluster_4.0.6_linux_amd64`,
+		},
+	}
+
+	for _, tc := range tests {
+		t.Run(tc.os+" "+tc.arch+" "+tc.version, func(r *testing.T) {
+			got, err := tool.GetURL(tc.os, tc.arch, tc.version)
+			if err != nil {
+				t.Fatal(err)
+			}
+			if got != tc.url {
+				t.Errorf("want: %s, got: %s", tc.url, got)
+			}
+		})
+	}
+}
+
+func Test_DownloadK10tools(t *testing.T) {
+	tools := MakeTools()
+	name := "k10tools"
+	v := "4.0.6"
+	tool := getTool(name, tools)
+
+	tests := []test{
+		{
+			os:      "darwin",
+			arch:    arch64bit,
+			version: v,
+			url:     `https://github.com/kastenhq/external-tools/releases/download/4.0.6/k10tools_4.0.6_macOS_amd64`,
+		},
+		{
+			os:      "linux",
+			arch:    arch64bit,
+			version: v,
+			url:     `https://github.com/kastenhq/external-tools/releases/download/4.0.6/k10tools_4.0.6_linux_amd64`,
+		},
+	}
+
+	for _, tc := range tests {
+		t.Run(tc.os+" "+tc.arch+" "+tc.version, func(r *testing.T) {
+			got, err := tool.GetURL(tc.os, tc.arch, tc.version)
+			if err != nil {
+				t.Fatal(err)
+			}
+			if got != tc.url {
 				t.Errorf("want:\n%s\ngot:\n%s", tc.url, got)
 			}
 		})
 	}
-=======
-				t.Errorf("want: %s, got: %s", tc.url, got)
-			}
-		})
-	}
-
->>>>>>> 58f5c1fb
 }