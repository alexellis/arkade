--- conflicted
+++ resolved
@@ -1657,7 +1657,6 @@
 	}
 }
 
-<<<<<<< HEAD
 func Test_DownloadKubePs(t *testing.T) {
 	tools := MakeTools()
 	name := "kube-ps1"
@@ -1677,7 +1676,6 @@
 	if got != want {
 		t.Fatalf("want: %s, got: %s", want, got)
 	}
-=======
 }
 
 func Test_DownloadNovaCli(t *testing.T) {
@@ -2205,5 +2203,4 @@
 		})
 	}
 
->>>>>>> 82b1829d
 }