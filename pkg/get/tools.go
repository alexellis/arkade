--- conflicted
+++ resolved
@@ -1604,7 +1604,6 @@
 			https://github.com/{{.Owner}}/{{.Repo}}/releases/download/v{{.Version}}/{{.Name}}-{{$osStr}}-{{$archStr}}{{$ext}}`,
 		},
 	)
-<<<<<<< HEAD
 	tools = append(tools,
 		Tool{
 			Owner:       "jonmosco",
@@ -1615,8 +1614,5 @@
 			NoExtension: true,
 		},
 	)
-=======
->>>>>>> 82b1829d
-
 	return tools
 }