--- conflicted
+++ resolved
@@ -114,7 +114,6 @@
 
 ```bash
 arkade get APP
-<<<<<<< HEAD
 Use "arkade get TOOL" to download a tool or application:
   argocd
   argocd-autopilot
@@ -165,8 +164,7 @@
   vagrant
   yq
   kube-ps1
-=======
->>>>>>> 82b1829d
+
 ```
 
 |       TOOL       |                                                    DESCRIPTION                                                     |
